--- conflicted
+++ resolved
@@ -30,13 +30,15 @@
     else:
         return False
 
-def get_config(p, section, key, env_var, default, boolean=False, integer=False):
+def get_config(p, section, key, env_var, default, boolean=False, integer=False, floating=False):
     ''' return a configuration variable with casting '''
     value = _get_config(p, section, key, env_var, default)
     if boolean:
         return mk_boolean(value)
     if integer:
         return int(value)
+    if floating:
+        return float(value)
     return value
 
 def _get_config(p, section, key, env_var, default, boolean=True):
@@ -134,16 +136,11 @@
 ANSIBLE_SSH_ARGS               = get_config(p, 'ssh_connection', 'ssh_args', 'ANSIBLE_SSH_ARGS', None)
 ANSIBLE_SSH_CONTROL_PATH       = get_config(p, 'ssh_connection', 'control_path', 'ANSIBLE_SSH_CONTROL_PATH', "%(directory)s/ansible-ssh-%%h-%%p-%%r")
 PARAMIKO_RECORD_HOST_KEYS      = get_config(p, 'paramiko_connection', 'record_host_keys', 'ANSIBLE_PARAMIKO_RECORD_HOST_KEYS', True, boolean=True)
-<<<<<<< HEAD
 ZEROMQ_PORT                    = get_config(p, 'fireball_connection', 'zeromq_port', 'ANSIBLE_ZEROMQ_PORT', 5099, integer=True)
 ACCELERATE_PORT                = get_config(p, 'accelerate', 'accelerate_port', 'ACCELERATE_PORT', 5099, integer=True)
-ACCELERATE_TIMEOUT             = int(get_config(p, 'accelerate', 'accelerate_timeout', 'ACCELERATE_TIMEOUT', 30))
-ACCELERATE_CONNECT_TIMEOUT     = float(get_config(p, 'accelerate', 'accelerate_connect_timeout', 'ACCELERATE_CONNECT_TIMEOUT', 1.0))
-=======
+ACCELERATE_TIMEOUT             = get_config(p, 'accelerate', 'accelerate_timeout', 'ACCELERATE_TIMEOUT', 30, integer=True)
+ACCELERATE_CONNECT_TIMEOUT     = get_config(p, 'accelerate', 'accelerate_connect_timeout', 'ACCELERATE_CONNECT_TIMEOUT', 1.0, floating=True)
 PARAMIKO_PTY                   = get_config(p, 'paramiko_connection', 'pty', 'ANSIBLE_PARAMIKO_PTY', True, boolean=True)
-ZEROMQ_PORT                    = int(get_config(p, 'fireball_connection', 'zeromq_port', 'ANSIBLE_ZEROMQ_PORT', 5099))
-ACCELERATE_PORT                = int(get_config(p, 'accelerate', 'accelerate_port', 'ACCELERATE_PORT', 5099))
->>>>>>> ca96d745
 
 DEFAULT_UNDEFINED_VAR_BEHAVIOR = get_config(p, DEFAULTS, 'error_on_undefined_vars', 'ANSIBLE_ERROR_ON_UNDEFINED_VARS', True, boolean=True)
 HOST_KEY_CHECKING              = get_config(p, DEFAULTS, 'host_key_checking',  'ANSIBLE_HOST_KEY_CHECKING',    True, boolean=True)
